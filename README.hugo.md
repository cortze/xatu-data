{{< alert icon="circle-info" >}}
This **dataset** contains a wealth of information about the **Ethereum network**, including detailed data on **beacon chain** events, **mempool** activity, and **canonical chain** events. Read more in our [announcement post]({{< ref "/posts/open-source-xatu-data" >}} "Announcement post").
{{< /alert >}}
&nbsp;
{{< article link="/posts/open-source-xatu-data/" >}}

<div class="flex gap-1">
  <span class="font-bold text-primary-100">Xatu data is licensed under</span>
  <a href="http://creativecommons.org/licenses/by/4.0" target="_blank" rel="license noopener noreferrer" class="flex gap-1 items-center font-bold"><span>CC BY 4.0</span><img class="w-5 h-5 m-0" src="https://mirrors.creativecommons.org/presskit/icons/cc.svg?ref=chooser-v1"><img class="w-5 h-5 m-0" src="https://mirrors.creativecommons.org/presskit/icons/by.svg?ref=chooser-v1"></a>
</div>

![Extraction Process](https://github.com/ethpandaops/xatu-data/blob/master/assets/extraction.png?raw=true)

## Table of contents

<div class="bg-neutral-500/10 rounded-xl py-4 px-2 text-base sm:text-lg md:text-xl">

- [Available data](#available-data)
- [Working with the data](#working-with-the-data)
<<<<<<< HEAD
  - [Setup clickhouse](#setup-clickhouse)
  - [Examples](#examples)
=======
  - [Setup clickhouse locally to import and query the data](#setup-clickhouse-locally-to-import-and-query-the-data)
  - [Jupyter Notebooks](#jupyter-notebooks)
- [Schema](#schema)
>>>>>>> daa6e7a6
- [Issues](#issues)
- [License](#license)
- [Maintainers](#maintainers)

</div>

## Working with the data

Public data is available in the form of Apache Parquet files. You can use any tool that supports the Apache Parquet format to query the data. If you have access to EthPandaOps Clickhouse you can query the data directly.

If you have access to EthPandaOps Clickhouse you can query the data directly. Skip ahead to [Using EthPandaOps Clickhouse](#using-ethpandaops-clickhouse).

<<<<<<< HEAD
- [Setup clickhouse](#setup-clickhouse)
  - [Running your own Clickhouse](#running-your-own-clickhouse)
  - [Using EthPandaOps Clickhouse](#using-ethpandaops-clickhouse)
- [Examples](#examples)
  - [Queries](#queries)
  - [Jupyter Notebooks](#jupyter-notebooks)
=======
  - Use the [import-clickhouse.sh](https://github.com/ethpandaops/xatu-data/blob/master/import-clickhouse.sh) script. 
```bash
./import-clickhouse.sh mainnet default beacon_api_eth_v1_events_block 2024-03-20
```

  -  Import the data you want directly using the [`clickhouse client`](https://clickhouse.com/docs/en/interfaces/cli) CLI tool.
```bash
clickhouse client --query="$(<< 'EOF'

INSERT INTO
  default.beacon_api_eth_v1_events_block
SELECT *
  FROM url('https://data.ethpandaops.io/xatu/mainnet/databases/default/beacon_api_eth_v1_events_block/2024/3/{10..20}.parquet', 'Parquet');

EOF
)"
```

3. Query the data using the [`clickhouse client`](https://clickhouse.com/docs/en/interfaces/cli) CLI tool.

```bash
clickhouse client --query="$(<< 'EOF'

SELECT
  *
FROM
  default.beacon_api_eth_v1_events_block
LIMIT 10

EOF
)"
```

### Schema

For a detailed description of the data schema, please refer to the [Schema Documentation](https://ethpandaops.io/data/xatu/schema).

### Jupyter Notebooks
>>>>>>> daa6e7a6

### Setup clickhouse

We strongly recommend using Clickhouse to query the data. Clickhouse is a fast, open-source, column-oriented database management system that allows you to run complex queries on large datasets. We will show you how to set up Clickhouse locally to import the data and then how to query it.

#### Running your own Clickhouse

- **Install Clickhouse client**
  
  We need to install the Clickhouse client to query a Clickhouse server.

  Steps:
    1. Install [clickhouse client](https://clickhouse.com/docs/en/install) on your local machine.
       ```bash
       curl https://clickhouse.com/ | sh
       ```
    2. Verify the installation by running the following command:
       ```bash
       clickhouse client --version
       ```

- **Install docker**
  
  We'll be using docker to run the Clickhouse server locally.

  Steps:
    1. Install [docker](https://docs.docker.com/get-docker/)
    2. Verify the installation by running the following command:
       ```bash
       docker version
       ```

- **Clone the Xatu repo**
   > **If you're using the EthPandaOps Clickhouse instance you can skip this step.**
  
  Xatu contains a docker compose file to run a Clickhouse cluster locally. This server will automatically have the correct schema migrations applied.
  
  Steps:
    1. Clone the Xatu repo
       ```bash
       git clone https://github.com/ethpandaops/xatu.git;
       cd xatu
       ```
    2. Start the Xatu clickhouse stack
       ```bash
       docker compose up -d --profile clickhouse
       ```
    3. Verify the Clickhouse server is running and migrations are applied
       ```bash
       clickhouse client --query "SHOW TABLES FROM default" | grep -v local
       ```
       This should show you the tables that are available in the default database.
       e.g.
       ```
       ...
       beacon_api_eth_v1_beacon_committee
       beacon_api_eth_v1_events_attestation
       beacon_api_eth_v1_events_blob_sidecar
       ...
       ```

- **Load data into Clickhouse**

  Our Clickhouse cluster is running but has no data! Let's import some data.
  
  Steps:
    1. Clone the Xatu-data repository
       ```bash
       cd;
       git clone https://github.com/ethpandaops/xatu-data.git
       ```
    2. Import the data into Clickhouse
       ```bash
       ./import-clickhouse.sh mainnet default beacon_api_eth_v1_events_block 2024-03-20 2024-03-27
       ```
       This will import the data for the `default.beacon_api_eth_v1_events_block` table in mainnet from the 20th of March 2024 to the 27th of March 2024.
    3. Verify the data import
       ```bash
       clickhouse client --query "SELECT toStartOfDay(slot_start_date_time) AS day, COUNT(*) FROM default.beacon_api_eth_v1_events_block GROUP BY day FORMAT Pretty"
       ```
       This query will show you the count of events per day.

- **Query Parquet Files Directly**

  Alternatively, you can query the parquet files directly without importing. This is useful if you only need to query a small subset of the data. **We recommend you don't do this for larger queries or queries that you'll run again.**
  
  Steps:
    1. Query the first 10 rows of the beacon_api_eth_v1_events_block table for 2024-03-20
       ```bash
       clickhouse client --query="SELECT * FROM url('https://data.ethpandaops.io/xatu/mainnet/databases/default/beacon_api_eth_v1_events_block/2024/3/20.parquet', 'Parquet') LIMIT 10 FORMAT Pretty"
       ```
    2. Use globs to query multiple files, e.g., 15th to 20th March
       ```bash
       clickhouse client --query="SELECT COUNT(*) FROM url('https://data.ethpandaops.io/xatu/mainnet/databases/default/beacon_api_eth_v1_events_block/2024/3/{15..20}.parquet', 'Parquet') FORMAT Pretty"
       ```

#### Using EthPandaOps Clickhouse
The EthPandaOps Clickhouse cluster already has the data loaded and the schema migrations applied. You can query the data directly.
If you need access please reach out to us at ethpandaops at ethereum.org.

- **Install Clickhouse client**
  
  We need to install the Clickhouse client to query the Clickhouse server.

  Steps:
    1. Install [clickhouse client](https://clickhouse.com/docs/en/install) on your local machine.
       ```bash
       curl https://clickhouse.com/ | sh
       ```
    2. Verify the installation by running the following command:
       ```bash
       clickhouse client --version
       ```

- **Query the data**
  
  Steps:
    1. Setup your credentials

        ```bash
        export CLICKHOUSE_USER=YOUR_USERNAME
        export CLICKHOUSE_PASSWORD=YOUR_PASSWORD
        export CLICKHOUSE_HOST=clickhouse.analytics.production.platform.ethpandaops.io
        ```
  
    2. Verify the connection by running the following command:
       ```bash
       clickhouse client --query="SELECT * FROM default.beacon_api_eth_v1_events_block LIMIT 10"
       ```

### Examples
#### Queries

Now that we have data in a Clickhouse server, we can query it.

##### Show all block events for the 20th of March 2024 by nimbus sentries on mainnet between 01:20 and 01:30
  
  ```sql
  clickhouse client --query="""
    SELECT
        *
    FROM beacon_api_eth_v1_events_block
    WHERE
        meta_network_name = 'mainnet'
        AND slot_start_date_time BETWEEN '2024-03-20 01:20:00' AND '2024-03-20 01:30:00' -- strongly recommend filtering by the partition key (slot_start_date_time) for query performance
        AND meta_consensus_implementation = 'nimbus'
    FORMAT Pretty
  """
  ```

#### Show the 90th, 50th, 05th percentile and min arrival time for blocks per day for the 20th to 27th of March 2024

  ```sql
  clickhouse client --query="""
    SELECT
        toStartOfDay(slot_start_date_time) AS day,
        round(MIN(propagation_slot_start_diff)) AS min_ms,
        round(quantile(0.05)(propagation_slot_start_diff)) AS p05_ms,
        round(quantile(0.50)(propagation_slot_start_diff)) AS p50_ms,
        round(quantile(0.90)(propagation_slot_start_diff)) AS p90_ms
    FROM beacon_api_eth_v1_events_block
    WHERE
        slot_start_date_time BETWEEN '2024-03-20' AND '2024-03-27'
    GROUP BY day
    FORMAT Pretty
  """
  ```

#### Show the amount of times a block was seen per sentry for the 20th to 27th of March 2024

  ```sql
  clickhouse client --query="""
    SELECT
        meta_client_name AS client_name,
        COUNT(*) AS count
    FROM beacon_api_eth_v1_events_block
    WHERE
        slot_start_date_time BETWEEN '2024-03-20' AND '2024-03-27'
    GROUP BY client_name
    FORMAT Pretty
  """
  ```

#### Jupyter Notebooks

[Example notebook](./examples/jupyter-notebooks.ipynb)

## Issues

{{< github repo="ethpandaops/xatu-data" >}}

## License

- Code: [MIT](./LICENSE)
- Data: [CC BY](https://creativecommons.org/licenses/by/4.0/deed.en)

## Maintainers

Sam - [@samcmau](https://twitter.com/samcmau)

Andrew - [@savid](https://twitter.com/Savid)<|MERGE_RESOLUTION|>--- conflicted
+++ resolved
@@ -16,74 +16,44 @@
 <div class="bg-neutral-500/10 rounded-xl py-4 px-2 text-base sm:text-lg md:text-xl">
 
 - [Available data](#available-data)
+  - [Schema](#schema)
 - [Working with the data](#working-with-the-data)
-<<<<<<< HEAD
   - [Setup clickhouse](#setup-clickhouse)
   - [Examples](#examples)
-=======
-  - [Setup clickhouse locally to import and query the data](#setup-clickhouse-locally-to-import-and-query-the-data)
-  - [Jupyter Notebooks](#jupyter-notebooks)
-- [Schema](#schema)
->>>>>>> daa6e7a6
 - [Issues](#issues)
 - [License](#license)
 - [Maintainers](#maintainers)
 
 </div>
 
+## Available data
+<!-- datasets_start -->
+| Dataset Name | Description | Prefix | EthPandaOps Clickhouse|Public Parquet Files |
+|--------------|-------------|--------|---|---|
+| **Beacon API Event Stream** | Events derived from the Beacon API event stream | beacon_api_ | ✅ | ✅ |
+| **Execution Layer P2P** | Events from the execution layer p2p network | mempool_ | ✅ | ✅ |
+| **Canonical Beacon** | Events derived from the finalized beacon chain | canonical_beacon_ | ✅ | ✅ |
+| **Consensus Layer P2P** | Events from the consensus layer p2p network | libp2p_ | ✅ | ❌ |
+<!-- datasets_end -->
+
+>Note: **Public parquet files are available to everyone.** Access to EthPandaOps Clickhouse is restricted. If you need access please reach out to us at ethpandaops at ethereum.org.
+
+### Schema
+
+For a detailed description of the data schema, please refer to the [Schema Documentation](./SCHEMA.md).
+
 ## Working with the data
 
 Public data is available in the form of Apache Parquet files. You can use any tool that supports the Apache Parquet format to query the data. If you have access to EthPandaOps Clickhouse you can query the data directly.
 
 If you have access to EthPandaOps Clickhouse you can query the data directly. Skip ahead to [Using EthPandaOps Clickhouse](#using-ethpandaops-clickhouse).
 
-<<<<<<< HEAD
 - [Setup clickhouse](#setup-clickhouse)
   - [Running your own Clickhouse](#running-your-own-clickhouse)
   - [Using EthPandaOps Clickhouse](#using-ethpandaops-clickhouse)
 - [Examples](#examples)
   - [Queries](#queries)
   - [Jupyter Notebooks](#jupyter-notebooks)
-=======
-  - Use the [import-clickhouse.sh](https://github.com/ethpandaops/xatu-data/blob/master/import-clickhouse.sh) script. 
-```bash
-./import-clickhouse.sh mainnet default beacon_api_eth_v1_events_block 2024-03-20
-```
-
-  -  Import the data you want directly using the [`clickhouse client`](https://clickhouse.com/docs/en/interfaces/cli) CLI tool.
-```bash
-clickhouse client --query="$(<< 'EOF'
-
-INSERT INTO
-  default.beacon_api_eth_v1_events_block
-SELECT *
-  FROM url('https://data.ethpandaops.io/xatu/mainnet/databases/default/beacon_api_eth_v1_events_block/2024/3/{10..20}.parquet', 'Parquet');
-
-EOF
-)"
-```
-
-3. Query the data using the [`clickhouse client`](https://clickhouse.com/docs/en/interfaces/cli) CLI tool.
-
-```bash
-clickhouse client --query="$(<< 'EOF'
-
-SELECT
-  *
-FROM
-  default.beacon_api_eth_v1_events_block
-LIMIT 10
-
-EOF
-)"
-```
-
-### Schema
-
-For a detailed description of the data schema, please refer to the [Schema Documentation](https://ethpandaops.io/data/xatu/schema).
-
-### Jupyter Notebooks
->>>>>>> daa6e7a6
 
 ### Setup clickhouse
 
